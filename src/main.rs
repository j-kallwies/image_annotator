--- conflicted
+++ resolved
@@ -236,11 +236,7 @@
 
         fonts.font_data.insert(
             "my_font".to_owned(),
-<<<<<<< HEAD
-            FontData::from_static(include_bytes!("../res/fonts/Inter-Regular.ttf"))
-=======
             FontData::from_static(include_bytes!("../res/fonts/Inter-Regular.ttf")),
->>>>>>> 1d9a58d9
         );
         
         // FIXME: This needs to be a monospace font
